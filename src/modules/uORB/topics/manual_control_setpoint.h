--- conflicted
+++ resolved
@@ -97,11 +97,8 @@
 	switch_pos_t return_switch;			/**< return to launch 2 position switch (mandatory): _NORMAL_, RTL */
 	switch_pos_t posctl_switch;			/**< position control 2 position switch (optional): _ALTCTL_, POSCTL */
 	switch_pos_t loiter_switch;			/**< loiter 2 position switch (optional): _MISSION_, LOITER */
-<<<<<<< HEAD
+	switch_pos_t acro_switch;			/**< acro 2 position switch (optional): _MANUAL_, ACRO */
 	switch_pos_t offboard_switch;		/**< offboard 2 position switch (optional): _NORMAL_, OFFBOARD */
-=======
-	switch_pos_t acro_switch;			/**< acro 2 position switch (optional): _MANUAL_, ACRO */
->>>>>>> fb801b6f
 }; /**< manual control inputs */
 
 /**
