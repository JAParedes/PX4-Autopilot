--- conflicted
+++ resolved
@@ -340,10 +340,6 @@
 	float rcac_rate_Ru = 1.0;
 	float rcac_rate_lambda = 1.0;
 	float alpha_PID_rate = 1.0f;
-<<<<<<< HEAD
-
-=======
->>>>>>> 0765be96
 	float rcac_rate_N = -10.0;
 	int rcac_rate_e_fun = 5;
 
