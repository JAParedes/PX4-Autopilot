/****************************************************************************
 *
 *   Copyright (c) 2019 PX4 Development Team. All rights reserved.
 *
 * Redistribution and use in source and binary forms, with or without
 * modification, are permitted provided that the following conditions
 * are met:
 *
 * 1. Redistributions of source code must retain the above copyright
 *    notice, this list of conditions and the following disclaimer.
 * 2. Redistributions in binary form must reproduce the above copyright
 *    notice, this list of conditions and the following disclaimer in
 *    the documentation and/or other materials provided with the
 *    distribution.
 * 3. Neither the name PX4 nor the names of its contributors may be
 *    used to endorse or promote products derived from this software
 *    without specific prior written permission.
 *
 * THIS SOFTWARE IS PROVIDED BY THE COPYRIGHT HOLDERS AND CONTRIBUTORS
 * "AS IS" AND ANY EXPRESS OR IMPLIED WARRANTIES, INCLUDING, BUT NOT
 * LIMITED TO, THE IMPLIED WARRANTIES OF MERCHANTABILITY AND FITNESS
 * FOR A PARTICULAR PURPOSE ARE DISCLAIMED. IN NO EVENT SHALL THE
 * COPYRIGHT OWNER OR CONTRIBUTORS BE LIABLE FOR ANY DIRECT, INDIRECT,
 * INCIDENTAL, SPECIAL, EXEMPLARY, OR CONSEQUENTIAL DAMAGES (INCLUDING,
 * BUT NOT LIMITED TO, PROCUREMENT OF SUBSTITUTE GOODS OR SERVICES; LOSS
 * OF USE, DATA, OR PROFITS; OR BUSINESS INTERRUPTION) HOWEVER CAUSED
 * AND ON ANY THEORY OF LIABILITY, WHETHER IN CONTRACT, STRICT
 * LIABILITY, OR TORT (INCLUDING NEGLIGENCE OR OTHERWISE) ARISING IN
 * ANY WAY OUT OF THE USE OF THIS SOFTWARE, EVEN IF ADVISED OF THE
 * POSSIBILITY OF SUCH DAMAGE.
 *
 ****************************************************************************/

/**
 * @file AttitudeControl.cpp
 */

#include <AttitudeControl.hpp>

#include <mathlib/math/Functions.hpp>

using namespace matrix;

void AttitudeControl::setProportionalGain(const matrix::Vector3f &proportional_gain, const float yaw_weight)
{
	_proportional_gain = proportional_gain;
	_yaw_w = math::constrain(yaw_weight, 0.f, 1.f);

	// compensate for the effect of the yaw weight rescaling the output
	if (_yaw_w > 1e-4f) {
		_proportional_gain(2) /= _yaw_w;
	}
}

//matrix::Vector3f AttitudeControl::update(const Quatf &q) const
matrix::Vector3f AttitudeControl::update(const Quatf &q, const bool landed)
{
	Quatf qd = _attitude_setpoint_q;

	// calculate reduced desired attitude neglecting vehicle's yaw to prioritize roll and pitch
	const Vector3f e_z = q.dcm_z();
	const Vector3f e_z_d = qd.dcm_z();
	Quatf qd_red(e_z, e_z_d);

	if (fabsf(qd_red(1)) > (1.f - 1e-5f) || fabsf(qd_red(2)) > (1.f - 1e-5f)) {
		// In the infinitesimal corner case where the vehicle and thrust have the completely opposite direction,
		// full attitude control anyways generates no yaw input and directly takes the combination of
		// roll and pitch leading to the correct desired yaw. Ignoring this case would still be totally safe and stable.
		qd_red = qd;

	} else {
		// transform rotation from current to desired thrust vector into a world frame reduced desired attitude
		qd_red *= q;
	}

	// mix full and reduced desired attitude
	Quatf q_mix = qd_red.inversed() * qd;
	q_mix.canonicalize();
	// catch numerical problems with the domain of acosf and asinf
	q_mix(0) = math::constrain(q_mix(0), -1.f, 1.f);
	q_mix(3) = math::constrain(q_mix(3), -1.f, 1.f);
	qd = qd_red * Quatf(cosf(_yaw_w * acosf(q_mix(0))), 0, 0, sinf(_yaw_w * asinf(q_mix(3))));

	// quaternion attitude control law, qe is rotation from q to qd
	const Quatf qe = q.inversed() * qd;

	// using sin(alpha/2) scaled rotation axis as attitude error (see quaternion definition by axis angle)
	// also taking care of the antipodal unit quaternion ambiguity
	//const Vector3f eq = 2.f * qe.canonical().imag();
	const Vector3f eq = 2.f * qe.canonical().imag();

	// calculate angular rates setpoint
	matrix::Vector3f rate_setpoint = eq.emult(_proportional_gain);

	//// rate_setpoint = alpha_PID*rate_setpoint;
	//// rate_setpoint = alpha_PID_att*rate_setpoint;

	//this->z_k_Pq_R.setZero();
	z_k_Pq_R = rate_setpoint;
	u_k_Pq_R.setZero();

	if (!landed)
	{
		if (RCAC_Aq_ON)
		{
			if (ii_Pq_R == 0) {
				init_RCAC_att();
				//Make sure that u_km1_Pq_R is valid.
				u_km1_Pq_R = u_k_Pq_R;
			}
			// PX4_INFO("get_rcac_uk: %1.6f | %1.6f | %1.6f", (double)_rcac_att_x.get_rcac_uk(), (double)_rcac_att_y.get_rcac_uk(), (double)_rcac_att_z.get_rcac_uk());
			u_k_Pq_R(0) = _rcac_att_x.compute_uk(-z_k_Pq_R(0), 0, 0, u_km1_Pq_R(0));
			u_k_Pq_R(1) = _rcac_att_y.compute_uk(-z_k_Pq_R(1), 0, 0, u_km1_Pq_R(0));
			u_k_Pq_R(2) = _rcac_att_z.compute_uk(-z_k_Pq_R(2), 0, 0, u_km1_Pq_R(0));
			//PX4_INFO("Hi");
			// PX4_INFO("z_k_Pq_R: %1.6f | %1.6f | %1.6f", (double)z_k_Pq_R(0), (double)z_k_Pq_R(1), (double)z_k_Pq_R(2));
			// PX4_INFO("u_Pq_R: %1.6f | %1.6f | %1.6f", (double)u_k_Pq_R(0), (double)u_k_Pq_R(1), (double)u_k_Pq_R(2));
			++ii_Pq_R;
		}
	}

	else {
		ii_Pq_R = 0;
	}

<<<<<<< HEAD
	rate_setpoint = alpha_PID_att * rate_setpoint + u_k_Pq_R;

	rate_setpoint += q.inversed().dcm_z() * _yawspeed_setpoint;

	// limit rates
	for (int i = 0; i < 3; i++) {
		rate_setpoint(i) = math::constrain(rate_setpoint(i), -_rate_limit(i), _rate_limit(i));
	}

	u_km1_Pq_R = u_k_Pq_R;

	return rate_setpoint;

	// if (landed)
	// {
	// 	ii_Pq_R = 0;
	// }

	// if ((RCAC_Aq_ON) && (!landed))
	// {
	// 	if (ii_Pq_R == 0)
	// 		init_RCAC_att();

	// 	// Update Attitude RCAC with Current Iteration Values
	// 	u_k_Pq_R(0) = _rcac_att_x.compute_uk(-z_k_Pq_R(0), 0, 0, _rcac_att_x.get_rcac_uk());
	// 	u_k_Pq_R(1) = _rcac_att_y.compute_uk(-z_k_Pq_R(1), 0, 0, _rcac_att_y.get_rcac_uk());
	// 	u_k_Pq_R(2) = _rcac_att_z.compute_uk(-z_k_Pq_R(2), 0, 0, _rcac_att_z.get_rcac_uk());

	// 	++ii_Pq_R;


		// Legacy Code Below

		// ii_Pq_R = ii_Pq_R + 1;
		// if (ii_Pq_R == 1)
		// {
		// 	init_RCAC_att();
		// 	//P_Pq_R = eye<float, 3>() * _param_mpc_rcac_att_p0.get();
		// }
		// for (int i = 0; i <= 2; i++) {
		// 	phi_k_Pq_R(i, i) = eq(i);
		// 	theta_k_Pq_PID(i) = _proportional_gain(i); //Ankit: Not needed now, but keep it just in case
		// }

		// //z_k_Pq_R.setZero();
		// //z_k_Pq_R += rate_setpoint;

		// Gamma_Pq_R 	= phi_km1_Pq_R * P_Pq_R * phi_km1_Pq_R.T() + I3;
		// Gamma_Pq_R 	= Gamma_Pq_R.I();
		// P_Pq_R 		= P_Pq_R - (P_Pq_R * phi_km1_Pq_R.T()) * Gamma_Pq_R * (phi_km1_Pq_R * P_Pq_R);
		// //theta_k_Pq_R 	= theta_k_Pq_R + (P_Pq_R * phi_km1_Pq_R.T()) *
		// //		 (z_k_Pq_R + (-1.0f)*(phi_km1_Pq_R * theta_k_Pq_R - u_km1_Pq_R) * (-1.0f));
		// theta_k_Pq_R 	= theta_k_Pq_R + (P_Pq_R * phi_km1_Pq_R.T()) * N1_Pq *
		// 		 (z_k_Pq_R + N1_Pq*(phi_km1_Pq_R * theta_k_Pq_R - u_km1_Pq_R) );

		// //u_k_Pq_R 	= phi_k_Pq_R * (theta_k_Pq_R+ 0*a *theta_k_Pq_PID);
		// u_k_Pq_R 	= phi_k_Pq_R * (theta_k_Pq_R+ 0*alpha_PID_att *theta_k_Pq_PID);
		// u_km1_Pq_R 	= u_k_Pq_R;
		// phi_km1_Pq_R 	= phi_k_Pq_R;
	// }
=======
	if ((RCAC_Aq_ON) && (!landed))
	{
		// u_k_Pr_R(0, 0) = _rcac_pos_x.compute_uk(-pos_error_(0), 0, 0, _rcac_pos_x.get_rcac_uk());
		// u_k_Pr_R(1, 0) = _rcac_pos_y.compute_uk(-pos_error_(1), 0, 0, _rcac_pos_y.get_rcac_uk());
		// u_k_Pr_R(2, 0) = _rcac_pos_z.compute_uk(-pos_error_(2), 0, 0, _rcac_pos_z.get_rcac_uk());
		// u_k_Pq_R(0) = _rcac_pos_x.compute_uk(-pos_error_(0), 0, 0, _rcac_pos_x.get_rcac_uk());
		// u_k_Pq_R(1) = _rcac_pos_x.compute_uk(-pos_error_(0), 0, 0, _rcac_pos_x.get_rcac_uk());
		// u_k_Pq_R(2) = _rcac_pos_x.compute_uk(-pos_error_(0), 0, 0, _rcac_pos_x.get_rcac_uk());


		ii_Pq_R = ii_Pq_R + 1;
		if (ii_Pq_R == 1)
		{
			init_RCAC_att();
			//P_Pq_R = eye<float, 3>() * _param_mpc_rcac_att_p0.get();
		}
		for (int i = 0; i <= 2; i++) {
			phi_k_Pq_R(i, i) = eq(i);
			theta_k_Pq_PID(i) = _proportional_gain(i); //Ankit: Not needed now, but keep it just in case
		}

		//z_k_Pq_R.setZero();
		//z_k_Pq_R += rate_setpoint;

		Gamma_Pq_R 	= phi_km1_Pq_R * P_Pq_R * phi_km1_Pq_R.T() + I3;
		Gamma_Pq_R 	= Gamma_Pq_R.I();
		P_Pq_R 		= P_Pq_R - (P_Pq_R * phi_km1_Pq_R.T()) * Gamma_Pq_R * (phi_km1_Pq_R * P_Pq_R);
		//theta_k_Pq_R 	= theta_k_Pq_R + (P_Pq_R * phi_km1_Pq_R.T()) *
		//		 (z_k_Pq_R + (-1.0f)*(phi_km1_Pq_R * theta_k_Pq_R - u_km1_Pq_R) * (-1.0f));
		theta_k_Pq_R 	= theta_k_Pq_R + (P_Pq_R * phi_km1_Pq_R.T()) * N1_Pq *
				 (z_k_Pq_R + N1_Pq*(phi_km1_Pq_R * theta_k_Pq_R - u_km1_Pq_R) );

		//u_k_Pq_R 	= phi_k_Pq_R * (theta_k_Pq_R+ 0*alpha_PID *theta_k_Pq_PID);
		u_k_Pq_R 	= phi_k_Pq_R * (theta_k_Pq_R+ 0*alpha_PID_att *theta_k_Pq_PID);
		u_km1_Pq_R 	= u_k_Pq_R;
		phi_km1_Pq_R 	= phi_k_Pq_R;
	}
>>>>>>> 209f0c6a
	//rate_setpoint 	= alpha_PID * rate_setpoint + u_k_Pq_R;


	// rate_setpoint 	= alpha_PID_att * rate_setpoint + u_k_Pq_R;



	// Feed forward the yaw setpoint rate.
	// yawspeed_setpoint is the feed forward commanded rotation around the world z-axis,
	// but we need to apply it in the body frame (because _rates_sp is expressed in the body frame).
	// Therefore we infer the world z-axis (expressed in the body frame) by taking the last column of R.transposed (== q.inversed)
	// and multiply it by the yaw setpoint rate (yawspeed_setpoint).
	// This yields a vector representing the commanded rotatation around the world z-axis expressed in the body frame
	// such that it can be added to the rates setpoint.
	// rate_setpoint += q.inversed().dcm_z() * _yawspeed_setpoint;

	// // limit rates
	// for (int i = 0; i < 3; i++) {
	// 	rate_setpoint(i) = math::constrain(rate_setpoint(i), -_rate_limit(i), _rate_limit(i));
	// }

	// return rate_setpoint;
}<|MERGE_RESOLUTION|>--- conflicted
+++ resolved
@@ -123,7 +123,6 @@
 		ii_Pq_R = 0;
 	}
 
-<<<<<<< HEAD
 	rate_setpoint = alpha_PID_att * rate_setpoint + u_k_Pq_R;
 
 	rate_setpoint += q.inversed().dcm_z() * _yawspeed_setpoint;
@@ -184,45 +183,7 @@
 		// u_km1_Pq_R 	= u_k_Pq_R;
 		// phi_km1_Pq_R 	= phi_k_Pq_R;
 	// }
-=======
-	if ((RCAC_Aq_ON) && (!landed))
-	{
-		// u_k_Pr_R(0, 0) = _rcac_pos_x.compute_uk(-pos_error_(0), 0, 0, _rcac_pos_x.get_rcac_uk());
-		// u_k_Pr_R(1, 0) = _rcac_pos_y.compute_uk(-pos_error_(1), 0, 0, _rcac_pos_y.get_rcac_uk());
-		// u_k_Pr_R(2, 0) = _rcac_pos_z.compute_uk(-pos_error_(2), 0, 0, _rcac_pos_z.get_rcac_uk());
-		// u_k_Pq_R(0) = _rcac_pos_x.compute_uk(-pos_error_(0), 0, 0, _rcac_pos_x.get_rcac_uk());
-		// u_k_Pq_R(1) = _rcac_pos_x.compute_uk(-pos_error_(0), 0, 0, _rcac_pos_x.get_rcac_uk());
-		// u_k_Pq_R(2) = _rcac_pos_x.compute_uk(-pos_error_(0), 0, 0, _rcac_pos_x.get_rcac_uk());
-
-
-		ii_Pq_R = ii_Pq_R + 1;
-		if (ii_Pq_R == 1)
-		{
-			init_RCAC_att();
-			//P_Pq_R = eye<float, 3>() * _param_mpc_rcac_att_p0.get();
-		}
-		for (int i = 0; i <= 2; i++) {
-			phi_k_Pq_R(i, i) = eq(i);
-			theta_k_Pq_PID(i) = _proportional_gain(i); //Ankit: Not needed now, but keep it just in case
-		}
-
-		//z_k_Pq_R.setZero();
-		//z_k_Pq_R += rate_setpoint;
-
-		Gamma_Pq_R 	= phi_km1_Pq_R * P_Pq_R * phi_km1_Pq_R.T() + I3;
-		Gamma_Pq_R 	= Gamma_Pq_R.I();
-		P_Pq_R 		= P_Pq_R - (P_Pq_R * phi_km1_Pq_R.T()) * Gamma_Pq_R * (phi_km1_Pq_R * P_Pq_R);
-		//theta_k_Pq_R 	= theta_k_Pq_R + (P_Pq_R * phi_km1_Pq_R.T()) *
-		//		 (z_k_Pq_R + (-1.0f)*(phi_km1_Pq_R * theta_k_Pq_R - u_km1_Pq_R) * (-1.0f));
-		theta_k_Pq_R 	= theta_k_Pq_R + (P_Pq_R * phi_km1_Pq_R.T()) * N1_Pq *
-				 (z_k_Pq_R + N1_Pq*(phi_km1_Pq_R * theta_k_Pq_R - u_km1_Pq_R) );
-
-		//u_k_Pq_R 	= phi_k_Pq_R * (theta_k_Pq_R+ 0*alpha_PID *theta_k_Pq_PID);
-		u_k_Pq_R 	= phi_k_Pq_R * (theta_k_Pq_R+ 0*alpha_PID_att *theta_k_Pq_PID);
-		u_km1_Pq_R 	= u_k_Pq_R;
-		phi_km1_Pq_R 	= phi_k_Pq_R;
-	}
->>>>>>> 209f0c6a
+
 	//rate_setpoint 	= alpha_PID * rate_setpoint + u_k_Pq_R;
 
 
